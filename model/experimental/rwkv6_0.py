--- conflicted
+++ resolved
@@ -156,11 +156,7 @@
 
         args = RWKVConfig(hparams)
         self.umat = False   # True
-<<<<<<< HEAD
         self.zmat = False  # True
-=======
-        self.zmat = False   # True
->>>>>>> c12a839e
         self.wmat = False   # True
         self.k_one_minus_w = False
 
@@ -352,15 +348,9 @@
             # u = time_first.view(1,H,1,K)
             # out, s = rwkv_inner(r, k, v, w, u, kv_state, chunk_len)
 
-<<<<<<< HEAD
-            u = time_first.view(H,K)
-            # out, s = fused_recurrent_rwkv6(r, k, v, w, u, initial_state=kv_state, scale=1.0)
-            out, s = chunk_rwkv6(r, k, v, w, u, initial_state=kv_state, scale=1.0, checkpoint_level=0)
-=======
-            # u = time_first.view(H, K)
+            u = time_first.view(H, K)
             # out, s = fused_recurrent_rwkv6_compiled(r, k, v, w, u, initial_state=kv_state, scale=1.0)
-            # out, s = chunk_rwkv6_compiled(r, k, v, w, u, initial_state=kv_state, scale=1.0, checkpoint_level=0)
->>>>>>> c12a839e
+            out, s = chunk_rwkv6_compiled(r, k, v, w, u, initial_state=kv_state, scale=1.0, checkpoint_level=0)
 
 
         out = out.transpose(1,2).reshape(B*T, H*V)
